--- conflicted
+++ resolved
@@ -1,4 +1,10 @@
-use std::{collections::BTreeMap, fs::read_to_string, path::PathBuf, process::exit};
+use std::{
+    collections::BTreeMap,
+    fmt::{Display, Error, Formatter},
+    fs::read_to_string,
+    path::PathBuf,
+    process::exit,
+};
 
 use crate::{
     mir::{
@@ -6,8 +12,6 @@
     },
     parse, Identifier, StringLiteral, Target,
 };
-
-use core::fmt::{Display, Error, Formatter};
 
 #[derive(Clone, Debug)]
 pub struct HirProgram(Vec<HirDeclaration>, i32);
@@ -134,11 +138,7 @@
                     func.to_mir_fn(self.get_declarations(), &constants, target)?,
                 )),
                 HirDeclaration::Structure(structure) => mir_decls.push(MirDeclaration::Structure(
-<<<<<<< HEAD
-                    structure.clone().to_mir_struct(&constants, target)?,
-=======
                     structure.to_mir_struct(self.get_declarations(), &constants, target)?,
->>>>>>> 1d0fbc02
                 )),
                 HirDeclaration::RequireStd => {
                     if let Some(false) = std_required {
@@ -246,14 +246,8 @@
     ConflictingStdReqs,
     FailedAssertion(HirConstant),
     UserError(String),
-<<<<<<< HEAD
-    InvalidCopyTypeSignature(Identifier),
-    InvalidDropTypeSignature(Identifier),
-    ExplicitCopy,
-=======
     TypeNotDefined(String),
     CastLiteralAsPointer(HirType),
->>>>>>> 1d0fbc02
 }
 
 impl Display for HirError {
@@ -271,22 +265,8 @@
                 write!(f, "conflicting 'require_std' and 'no_std' flags present")
             }
             Self::FailedAssertion(assertion) => write!(f, "failed assertion '{}'", assertion),
-<<<<<<< HEAD
-            Self::InvalidCopyTypeSignature(type_name) => write!(
-                f,
-                "invalid copy constructor type signature for type '{}'",
-                type_name
-            ),
-            Self::InvalidDropTypeSignature(type_name) => write!(
-                f,
-                "invalid drop destructor type signature for type '{}'",
-                type_name
-            ),
-            Self::ExplicitCopy => write!(f, "cannot explicitly call copy constructors"),
-=======
             Self::TypeNotDefined(type_name) => write!(f, "type not defined '{}'", type_name),
             Self::CastLiteralAsPointer(t) => write!(f, "cannot cast literal to type '{}'", t),
->>>>>>> 1d0fbc02
         }
     }
 }
@@ -315,27 +295,29 @@
 }
 
 impl HirType {
-<<<<<<< HEAD
     fn refer(&self) -> Self {
         Self::Pointer(Box::new(self.clone()))
-=======
-    pub fn get_size(&self, decls: &Vec<HirDeclaration>, constants: &BTreeMap<Identifier, HirConstant>, target: &impl Target) -> Result<i32, HirError> {
+    }
+
+    pub fn get_size(
+        &self,
+        decls: &Vec<HirDeclaration>,
+        constants: &BTreeMap<Identifier, HirConstant>,
+        target: &impl Target,
+    ) -> Result<i32, HirError> {
         Ok(match self {
             Self::Void => 0,
-            Self::Pointer(_) |
-            Self::Float |
-            Self::Boolean |
-            Self::Character => 1,
+            Self::Pointer(_) | Self::Float | Self::Boolean | Self::Character => 1,
             Self::Structure(name) => {
                 for decl in decls {
                     if let HirDeclaration::Structure(structure) = decl {
                         if name == structure.get_name() {
-                            return structure.get_size(decls, constants, target)
+                            return structure.get_size(decls, constants, target);
                         }
                     }
                 }
-                return Err(HirError::TypeNotDefined(name.clone()))
-            },
+                return Err(HirError::TypeNotDefined(name.clone()));
+            }
         })
     }
 
@@ -344,7 +326,6 @@
             Self::Pointer(_) => true,
             _ => false,
         }
->>>>>>> 1d0fbc02
     }
 
     pub fn to_mir_type(&self) -> MirType {
@@ -403,7 +384,6 @@
         }
     }
 
-<<<<<<< HEAD
     fn to_type(&self) -> HirType {
         HirType::Structure(self.name.clone())
     }
@@ -411,47 +391,18 @@
     fn get_name(&self) -> &Identifier {
         &self.name
     }
-
-    fn add_copy_and_drop(&mut self) -> Result<(), HirError> {
-        let mut has_copy = false;
-        let mut has_drop = false;
-        for method in &self.methods {
-            if method.is_valid_copy(self)? {
-                has_copy = true;
-            } else if method.is_valid_drop(self)? {
-                has_drop = true;
-            }
-        }
-
-        if !has_copy {
-            self.methods.push(HirFunction::copy_constructor(self));
-            // If the user does not specify a `copy` method, specify that
-            // the `copy` method is a default.
-            self.default_copy = true;
-        }
-
-        if !has_drop {
-            self.methods.push(HirFunction::drop_destructor(self));
-            // If the user does not specify a `drop` method, specify that
-            // the `drop` method is a default.
-            self.default_drop = true;
-        }
-
-        Ok(())
-    }
-
-    fn generate_docs(&self) -> String {
-=======
-    pub fn get_name(&self) -> &String {
-        &self.name
-    }
-
-    pub fn get_size(&self, decls: &Vec<HirDeclaration>, constants: &BTreeMap<Identifier, HirConstant>, target: &impl Target) -> Result<i32, HirError> {
-        self.size.to_value(decls, constants, target).and_then(|n| Ok(n as i32))
+    pub fn get_size(
+        &self,
+        decls: &Vec<HirDeclaration>,
+        constants: &BTreeMap<Identifier, HirConstant>,
+        target: &impl Target,
+    ) -> Result<i32, HirError> {
+        self.size
+            .to_value(decls, constants, target)
+            .and_then(|n| Ok(n as i32))
     }
 
     pub fn generate_docs(&self) -> String {
->>>>>>> 1d0fbc02
         let mut result = format!(
             "## *type* **{}** *with size* **{}**\n",
             self.name, self.size
@@ -466,25 +417,14 @@
     }
 
     pub fn to_mir_struct(
-<<<<<<< HEAD
-        &mut self,
-=======
         &self,
-        decls: &Vec<HirDeclaration>, 
->>>>>>> 1d0fbc02
+        decls: &Vec<HirDeclaration>,
         constants: &BTreeMap<Identifier, HirConstant>,
         target: &impl Target,
     ) -> Result<MirStructure, HirError> {
-        self.add_copy_and_drop()?;
-
         let mut mir_methods = Vec::new();
-<<<<<<< HEAD
         for method in &self.methods {
-            mir_methods.push(method.to_mir_fn(constants, target)?);
-=======
-        for method in self.methods.clone() {
             mir_methods.push(method.to_mir_fn(decls, constants, target)?);
->>>>>>> 1d0fbc02
         }
 
         Ok(MirStructure::new(
@@ -523,64 +463,8 @@
         }
     }
 
-    fn copy_constructor(structure: &HirStructure) -> Self {
-        Self::new(
-            None,
-            Identifier::from("copy"),
-            vec![(Identifier::from("self"), structure.to_type().refer())],
-            structure.to_type(),
-            vec![HirStatement::Return(vec![HirExpression::Move(Box::new(
-                HirExpression::Deref(Box::new(HirExpression::Variable(Identifier::from("self")))),
-            ))])],
-        )
-    }
-
-    fn drop_destructor(structure: &HirStructure) -> Self {
-        Self::new(
-            None,
-            Identifier::from("drop"),
-            vec![(Identifier::from("self"), structure.to_type().refer())],
-            HirType::Void,
-            vec![],
-        )
-    }
-
     fn get_name(&self) -> &Identifier {
         &self.name
-    }
-
-    fn is_valid_copy(&self, structure: &HirStructure) -> Result<bool, HirError> {
-        if &self.name == "copy" {
-            let struct_t = structure.to_type();
-            if self.args.len() == 1
-                && self.args[0].1 == struct_t.refer()
-                && self.return_type == struct_t
-            {
-                return Ok(true);
-            } else {
-                return Err(HirError::InvalidCopyTypeSignature(
-                    structure.get_name().clone(),
-                ));
-            }
-        }
-        return Ok(false);
-    }
-
-    fn is_valid_drop(&self, structure: &HirStructure) -> Result<bool, HirError> {
-        if &self.name == "drop" {
-            let struct_t = structure.to_type();
-            if self.args.len() == 1
-                && self.args[0].1 == struct_t.refer()
-                && self.return_type == HirType::Void
-            {
-                return Ok(true);
-            } else {
-                return Err(HirError::InvalidDropTypeSignature(
-                    structure.get_name().clone(),
-                ));
-            }
-        }
-        return Ok(false);
     }
 
     fn generate_docs(&self, is_method: bool) -> String {
@@ -615,7 +499,7 @@
 
     pub fn to_mir_fn(
         &self,
-        decls: &Vec<HirDeclaration>, 
+        decls: &Vec<HirDeclaration>,
         constants: &BTreeMap<Identifier, HirConstant>,
         target: &impl Target,
     ) -> Result<MirFunction, HirError> {
@@ -696,7 +580,7 @@
 impl HirConstant {
     pub fn to_value(
         &self,
-        decls: &Vec<HirDeclaration>, 
+        decls: &Vec<HirDeclaration>,
         constants: &BTreeMap<Identifier, Self>,
         target: &impl Target,
     ) -> Result<f64, HirError> {
@@ -708,14 +592,18 @@
             Self::Character(ch) => *ch as u8 as f64,
 
             Self::And(l, r) => {
-                if l.to_value(decls, constants, target)? != 0.0 && r.to_value(decls, constants, target)? != 0.0 {
+                if l.to_value(decls, constants, target)? != 0.0
+                    && r.to_value(decls, constants, target)? != 0.0
+                {
                     1.0
                 } else {
                     0.0
                 }
             }
             Self::Or(l, r) => {
-                if l.to_value(decls, constants, target)? != 0.0 || r.to_value(decls, constants, target)? != 0.0 {
+                if l.to_value(decls, constants, target)? != 0.0
+                    || r.to_value(decls, constants, target)? != 0.0
+                {
                     1.0
                 } else {
                     0.0
@@ -765,14 +653,18 @@
                 }
             }
 
-            Self::Add(l, r) => l.to_value(decls, constants, target)? + r.to_value(decls, constants, target)?,
+            Self::Add(l, r) => {
+                l.to_value(decls, constants, target)? + r.to_value(decls, constants, target)?
+            }
             Self::Subtract(l, r) => {
                 l.to_value(decls, constants, target)? - r.to_value(decls, constants, target)?
             }
             Self::Multiply(l, r) => {
                 l.to_value(decls, constants, target)? * r.to_value(decls, constants, target)?
             }
-            Self::Divide(l, r) => l.to_value(decls, constants, target)? / r.to_value(decls, constants, target)?,
+            Self::Divide(l, r) => {
+                l.to_value(decls, constants, target)? / r.to_value(decls, constants, target)?
+            }
 
             Self::Constant(name) => match name.as_str() {
                 "TARGET" => target.get_name() as u8 as f64,
@@ -786,9 +678,7 @@
                 }
             },
 
-            Self::SizeOf(t) => {
-                t.get_size(decls, constants, target)? as f64
-            }
+            Self::SizeOf(t) => t.get_size(decls, constants, target)? as f64,
 
             Self::IsDefined(name) => {
                 if let Some(value) = constants.get(name) {
@@ -856,9 +746,10 @@
                 MirStatement::AutoDefine(name.clone(), expr.to_mir_expr(decls, constants, target)?)
             }
 
-            Self::AssignVariable(name, expr) => {
-                MirStatement::AssignVariable(name.clone(), expr.to_mir_expr(decls, constants, target)?)
-            }
+            Self::AssignVariable(name, expr) => MirStatement::AssignVariable(
+                name.clone(),
+                expr.to_mir_expr(decls, constants, target)?,
+            ),
             Self::AssignAddress(addr, expr) => MirStatement::AssignAddress(
                 addr.to_mir_expr(decls, constants, target)?,
                 expr.to_mir_expr(decls, constants, target)?,
@@ -990,14 +881,15 @@
         target: &impl Target,
     ) -> Result<MirExpression, HirError> {
         Ok(match self {
-<<<<<<< HEAD
-            Self::Move(expr) => MirExpression::Move(Box::new(expr.to_mir_expr(constants, target)?)),
-=======
+            Self::Move(expr) => {
+                MirExpression::Move(Box::new(expr.to_mir_expr(decls, constants, target)?))
+            }
             Self::SizeOf(t) => MirExpression::SizeOf(t.to_mir_type()),
->>>>>>> 1d0fbc02
 
             /// Convert a constant expression into a float literal
-            Self::Constant(constant) => MirExpression::Float(constant.to_value(decls, constants, target)?),
+            Self::Constant(constant) => {
+                MirExpression::Float(constant.to_value(decls, constants, target)?)
+            }
 
             Self::Add(l, r) => MirExpression::Add(
                 Box::new(l.to_mir_expr(decls, constants, target)?),
@@ -1007,7 +899,9 @@
             Self::True => MirExpression::True,
             Self::False => MirExpression::False,
 
-            Self::Not(expr) => MirExpression::Not(Box::new(expr.to_mir_expr(decls, constants, target)?)),
+            Self::Not(expr) => {
+                MirExpression::Not(Box::new(expr.to_mir_expr(decls, constants, target)?))
+            }
             Self::And(l, r) => MirExpression::And(
                 Box::new(l.to_mir_expr(decls, constants, target)?),
                 Box::new(r.to_mir_expr(decls, constants, target)?),
@@ -1110,25 +1004,6 @@
                 result
             }),
 
-<<<<<<< HEAD
-            Self::Method(instance, name, arguments) => {
-                if name == "copy" {
-                    return Err(HirError::ExplicitCopy);
-                }
-
-                MirExpression::Method(
-                    Box::new(instance.to_mir_expr(constants, target)?),
-                    name.clone(),
-                    {
-                        let mut result = Vec::new();
-                        for arg in arguments {
-                            result.push(arg.to_mir_expr(constants, target)?);
-                        }
-                        result
-                    },
-                )
-            }
-=======
             Self::Method(instance, name, arguments) => MirExpression::Method(
                 Box::new(instance.to_mir_expr(decls, constants, target)?),
                 name.clone(),
@@ -1140,7 +1015,6 @@
                     result
                 },
             ),
->>>>>>> 1d0fbc02
 
             Self::Index(ptr, idx) => MirExpression::Index(
                 Box::new(ptr.to_mir_expr(decls, constants, target)?),
