#include <stdio.h>
#include <stdlib.h>
#include <stdbool.h>

typedef struct machine {
    double* memory;
    bool*   allocated;
    int     capacity;
    int     stack_ptr;
    int     base_ptr;
} machine;


///////////////////////////////////////////////////////////////////////
///////////////////////////// Error codes /////////////////////////////
///////////////////////////////////////////////////////////////////////
const int STACK_HEAP_COLLISION = 1;
const int NO_FREE_MEMORY       = 2;
const int STACK_UNDERFLOW      = 3;

// Fatal error handler. Always exits program.
void panic(int code) {
    printf("panic: ");
    switch (code) {
        case 1: printf("stack and heap collision during push"); break;
        case 2: printf("no free memory left"); break;
        case 3: printf("stack underflow"); break;
        default: printf("unknown error code");
    }
    printf("\n");
    exit(code);
}

///////////////////////////////////////////////////////////////////////
///////////////////////////// Debug Info //////////////////////////////
///////////////////////////////////////////////////////////////////////
// Print out the state of the virtual machine's stack and heap
void machine_dump(machine *vm) {
    int i;
    printf("stack: [ ");
    for (i=0; i<vm->stack_ptr; i++)
        printf("%g ", vm->memory[i]);
    for (i=vm->stack_ptr; i<vm->capacity; i++)
        printf("  ");
    printf("]\nheap:  [ ");
    for (i=0; i<vm->stack_ptr; i++)
        printf("  ");
    for (i=vm->stack_ptr; i<vm->capacity; i++)
        printf("%g ", vm->memory[i]);
    printf("]\nalloc: [ ");
    for (i=0; i<vm->capacity; i++)
        printf("%d ", vm->allocated[i]);
    printf("]\n");
    int total = 0;
    for (i=0; i<vm->capacity; i++)
        total += vm->allocated[i];
    printf("STACK SIZE    %d\n", vm->stack_ptr);
    printf("TOTAL ALLOC'D %d\n", total);
}


/////////////////////////////////////////////////////////////////////////
///////////////////// Stack manipulation operations /////////////////////
/////////////////////////////////////////////////////////////////////////
// Push a number onto the stack
void machine_push(machine *vm, double n) {
    // If the memory at the stack pointer is allocated on the heap,
    // then the stack pointer has collided with the heap.
    // The program cannot continue without undefined behaviour,
    // so the program must panic.
    if (vm->allocated[vm->stack_ptr])
        panic(STACK_HEAP_COLLISION);
    
    // If the memory isn't allocated, simply push the value onto the stack.
    vm->memory[vm->stack_ptr++] = n;
}

// Pop a number from the stack
double machine_pop(machine *vm) {
    // If the stack pointer can't decrement any further,
    // the stack has underflowed.

    // It is not possible for pure Oak to generate code that will
    // cause a stack underflow. Foreign functions, or errors in
    // the virtual machine implementation are SOLELY responsible
    // for a stack underflow.
    if (vm->stack_ptr == 0) {
        panic(STACK_UNDERFLOW);
    }
    // Get the popped value
    double result = vm->memory[--vm->stack_ptr];
    // Overwrite the position on the stack with a zero
    vm->memory[vm->stack_ptr] = 0;
    return result;
}

////////////////////////////////////////////////////////////////////////
////////////////////// Constructor and destructor //////////////////////
////////////////////////////////////////////////////////////////////////
// Create new virtual machine
machine *machine_new(int global_scope_size, int capacity) {
    machine *result = malloc(sizeof(machine));
    result->capacity  = capacity;
    result->memory    = malloc(sizeof(double) * capacity);
    result->allocated = malloc(sizeof(bool)   * capacity);
    result->stack_ptr = 0;
    int i;
    for (i=0; i<capacity; i++) {
        result->memory[i] = 0;
        result->allocated[i] = false;
    }

    for (i=0; i<global_scope_size; i++)
        machine_push(result, 0);

    result->base_ptr = 0;

    return result;
}

// Free the virtual machine's memory. This is called at the end of the program.
void machine_drop(machine *vm) {
    // machine_dump(vm);
    free(vm->memory);
    free(vm->allocated);
}

////////////////////////////////////////////////////////////////////////
////////////////////// Function memory management //////////////////////
////////////////////////////////////////////////////////////////////////
// Push the base pointer onto the stack
void machine_load_base_ptr(machine *vm) {
    // Get the virtual machine's current base pointer value,
    // and push it onto the stack.
    machine_push(vm, vm->base_ptr);
}

<<<<<<< HEAD
void machine_load_stack_ptr(machine *vm) {
    // Get the virtual machine's current base pointer value,
    // and push it onto the stack.
    machine_push(vm, vm->stack_ptr);
}

=======
// Establish a new stack frame for a function with `arg_size`
// number of cells as arguments.
>>>>>>> 1d0fbc02
void machine_establish_stack_frame(machine *vm, int arg_size, int local_scope_size) {
    // Allocate some space to store the arguments' cells for later
    double *args = malloc(arg_size * sizeof(double));
    int i;
    // Pop the arguments' values off of the stack
    for (i=arg_size-1; i>=0; i--)
        args[i] = machine_pop(vm);

    // Push the current base pointer onto the stack so that
    // when this function returns, it will be able to resume
    // the current stack frame
    machine_load_base_ptr(vm);

    // Set the base pointer to the current stack pointer to 
    // begin the stack frame at the current position on the stack.
    vm->base_ptr = vm->stack_ptr;

    // Allocate space for all the variables used in the local scope on the stack
    for (i=0; i<local_scope_size; i++)
        machine_push(vm, 0);

    // Push the arguments back onto the stack for use by the current function
    for (i=0; i<arg_size; i++)
        machine_push(vm, args[i]);

    // Free the space used to temporarily store the supplied arguments.
    free(args);
}

// End a stack frame for a function with `return_size` number of cells
// to return, and resume the parent stack frame.
void machine_end_stack_frame(machine *vm, int return_size, int local_scope_size) {
    // Allocate some space to store the returned cells for later
    double *return_val = malloc(return_size * sizeof(double));
    int i;
    // Pop the returned values off of the stack
    for (i=return_size-1; i>=0; i--)
        return_val[i] = machine_pop(vm);

    // Discard the memory setup by the stack frame
    for (i=0; i<local_scope_size; i++)
        machine_pop(vm);
    
    // Retrieve the parent function's base pointer to resume the function
    vm->base_ptr = machine_pop(vm);

    // Finally, push the returned value back onto the stack for use by
    // the parent function.
    for (i=0; i<return_size; i++)
        machine_push(vm, return_val[i]);

    // Free the space used to temporarily store the returned value.
    free(return_val);
}


/////////////////////////////////////////////////////////////////////////
///////////////////// Pointer and memory operations /////////////////////
/////////////////////////////////////////////////////////////////////////
// Pop the `size` parameter off of the stack, and return a pointer to `size` number of free cells.
int machine_allocate(machine *vm) {    
    // Get the size of the memory to allocate on the heap
    int i, size=machine_pop(vm), addr=0, consecutive_free_cells=0;

    // Starting at the end of the memory tape, find `size`
    // number of consecutive cells that have not yet been
    // allocated.
    for (i=vm->capacity-1; i>vm->stack_ptr; i--) {
        // If the memory hasn't been allocated, increment the counter.
        // Otherwise, reset the counter.
        if (!vm->allocated[i]) consecutive_free_cells++;
        else consecutive_free_cells = 0;

        // After we've found an address with the proper amount of memory left,
        // return the address.
        if (consecutive_free_cells == size) {
            addr = i;
            break;
        }
    }

    // If the address is less than the stack pointer,
    // the the heap must be full.
    // The program cannot continue without undefined behavior in this state.
    if (addr <= vm->stack_ptr)
        panic(NO_FREE_MEMORY);
    
    // Mark the address as allocated
    for (i=0; i<size; i++)
        vm->allocated[addr+i] = true;

    // Push the address onto the stack
    machine_push(vm, addr);
    return addr;
}

// Pop the `address` and `size` parameters off of the stack, and free the memory at `address` with size `size`.
void machine_free(machine *vm) {
    // Get the address and size to free from the stack
    int i, addr=machine_pop(vm), size=machine_pop(vm);

    // Mark the memory as unallocated, and zero each of the cells
    for (i=0; i<size; i++) {
        vm->allocated[addr+i] = false;
        vm->memory[addr+i] = 0;
    }
}

// Pop an `address` parameter off of the stack, and a `value` parameter with size `size`.
// Then store the `value` parameter at the memory address `address`.
void machine_store(machine *vm, int size) {
    // Pop an address off of the stack
    int i, addr=machine_pop(vm);

    // Pop `size` number of cells from the stack,
    // and store them at the address in the same order they were
    // pushed onto the stack.
    for (i=size-1; i>=0; i--) vm->memory[addr+i] = machine_pop(vm);
}

// Pop an `address` parameter off of the stack, and push the value at `address` with size `size` onto the stack.
void machine_load(machine *vm, int size) {
    int i, addr=machine_pop(vm);
    for (i=0; i<size; i++) machine_push(vm, vm->memory[addr+i]);
}

// Add the topmost numbers on the stack
void machine_add(machine *vm) {
    machine_push(vm, machine_pop(vm) + machine_pop(vm));
}

// Subtract the topmost number on the stack from the second topmost number on the stack
void machine_subtract(machine *vm) {
    double b = machine_pop(vm);
    double a = machine_pop(vm);
    machine_push(vm, a-b);
}

// Multiply the topmost numbers on the stack
void machine_multiply(machine *vm) {
    machine_push(vm, machine_pop(vm) * machine_pop(vm));
}

// Divide the second topmost number on the stack by the topmost number on the stack
void machine_divide(machine *vm) {
    double b = machine_pop(vm);
    double a = machine_pop(vm);
    machine_push(vm, a/b);
}

void machine_sign(machine *vm) {
    double x = machine_pop(vm);
    if (x >= 0) {
        machine_push(vm, 1);
    } else {
        machine_push(vm, -1);
    }
}

<|MERGE_RESOLUTION|>--- conflicted
+++ resolved
@@ -135,17 +135,8 @@
     machine_push(vm, vm->base_ptr);
 }
 
-<<<<<<< HEAD
-void machine_load_stack_ptr(machine *vm) {
-    // Get the virtual machine's current base pointer value,
-    // and push it onto the stack.
-    machine_push(vm, vm->stack_ptr);
-}
-
-=======
 // Establish a new stack frame for a function with `arg_size`
 // number of cells as arguments.
->>>>>>> 1d0fbc02
 void machine_establish_stack_frame(machine *vm, int arg_size, int local_scope_size) {
     // Allocate some space to store the arguments' cells for later
     double *args = malloc(arg_size * sizeof(double));
