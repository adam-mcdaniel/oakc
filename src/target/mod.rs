mod c;
pub use c::C;
mod go;
pub use go::Go;

pub trait Target {
    fn get_name(&self) -> char;

    fn std(&self) -> String;
    fn core_prelude(&self) -> String;
    fn core_postlude(&self) -> String;

<<<<<<< HEAD
    fn begin_entry_point(&self, var_size: i32, memory_size: i32) -> String;
=======
    fn begin_entry_point(&self, global_scope_size: i32, heap_size: i32) -> String;
>>>>>>> 5af95300
    fn end_entry_point(&self) -> String;

    fn establish_stack_frame(&self, arg_size: i32, local_scope_size: i32) -> String;
    fn end_stack_frame(&self, return_size: i32, local_scope_size: i32) -> String;
    fn load_base_ptr(&self) -> String;

    fn push(&self, n: f64) -> String;

    fn add(&self) -> String;
    fn subtract(&self) -> String;
    fn multiply(&self) -> String;
    fn divide(&self) -> String;
    fn sign(&self) -> String;

    fn allocate(&self) -> String;
    fn free(&self) -> String;
    fn store(&self, size: i32) -> String;
    fn load(&self, size: i32) -> String;

    fn fn_header(&self, name: String) -> String;
    fn fn_definition(&self, name: String, body: String) -> String;
    fn call_fn(&self, name: String) -> String;
    fn call_foreign_fn(&self, name: String) -> String;

    fn begin_while(&self) -> String;
    fn end_while(&self) -> String;

    fn compile(&self, code: String) -> std::io::Result<()>;
}<|MERGE_RESOLUTION|>--- conflicted
+++ resolved
@@ -10,11 +10,7 @@
     fn core_prelude(&self) -> String;
     fn core_postlude(&self) -> String;
 
-<<<<<<< HEAD
-    fn begin_entry_point(&self, var_size: i32, memory_size: i32) -> String;
-=======
-    fn begin_entry_point(&self, global_scope_size: i32, heap_size: i32) -> String;
->>>>>>> 5af95300
+    fn begin_entry_point(&self, global_scope_size: i32, memory_size: i32) -> String;
     fn end_entry_point(&self) -> String;
 
     fn establish_stack_frame(&self, arg_size: i32, local_scope_size: i32) -> String;
