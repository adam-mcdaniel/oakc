--- conflicted
+++ resolved
@@ -13,11 +13,7 @@
         (author: crate_authors!())
         (about: "Compiler for the Oak programming langauge")
         (@group target =>
-<<<<<<< HEAD
-            (@arg cc: -c "Compile with C backend")
-=======
             (@arg cc: -c --cc "Compile with C backend")
->>>>>>> 1d0fbc02
             (@arg go: -g --go "Compile with Golang backend")
         )
         (@subcommand c =>
@@ -33,16 +29,11 @@
     .setting(ArgRequiredElseHelp)
     .get_matches();
 
-<<<<<<< HEAD
-    if let Some(sub_matches) = matches.subcommand_matches("c") {
-        if let Some(input_file) = sub_matches.value_of("FILE") {
-=======
     // If the compile subcommand is being used
     if let Some(sub_matches) = matches.subcommand_matches("c") {
         // Get the input file
         if let Some(input_file) = sub_matches.value_of("FILE") {
             // Get the contents of the input file
->>>>>>> 1d0fbc02
             if let Ok(contents) = read_to_string(input_file) {
                 // Get the current working directory of the input file
                 let cwd = if let Some(dir) = PathBuf::from(input_file).parent() {
@@ -51,10 +42,7 @@
                     PathBuf::from("./")
                 };
 
-<<<<<<< HEAD
-=======
                 // Compile using the target backend
->>>>>>> 1d0fbc02
                 let compile_result = if matches.is_present("cc") {
                     compile(&cwd, contents, C)
                 } else if matches.is_present("go") {
@@ -77,11 +65,6 @@
         } else {
             eprintln!("error: no input file given");
         }
-<<<<<<< HEAD
-    } else if let Some(sub_matches) = matches.subcommand_matches("doc") {
-        if let Some(input_file) = sub_matches.value_of("FILE") {
-            if let Ok(contents) = read_to_string(input_file) {
-=======
     // If the documentation subcommand is being used
     } else if let Some(sub_matches) = matches.subcommand_matches("doc") {
         // Get the input file
@@ -89,7 +72,6 @@
             // Get the contents of the input file
             if let Ok(contents) = read_to_string(input_file) {
                 // Document the input file using the target backend
->>>>>>> 1d0fbc02
                 let docs = if matches.is_present("cc") {
                     generate_docs(contents, input_file, C)
                 } else if matches.is_present("go") {
@@ -98,10 +80,7 @@
                     generate_docs(contents, input_file, C)
                 };
 
-<<<<<<< HEAD
-=======
                 // If the output file exists, write the output to it
->>>>>>> 1d0fbc02
                 if let Some(output_file) = matches.value_of("OUTPUT") {
                     if let Ok(_) = write(output_file, docs) {
                         println!("doc generation successful")
